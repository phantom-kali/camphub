from django.contrib import admin
from django.urls import path, include

urlpatterns = [
    path("admin/", admin.site.urls),
    path("api/v1/", include([
        path("auth/", include("users.urls.auth")),
        path("users/", include("users.urls.users")),
<<<<<<< HEAD
        path("posts/", include("content.urls.posts")),
=======
        path("academic/", include("academic.urls")),
>>>>>>> 3cde9f53
    ])),
]<|MERGE_RESOLUTION|>--- conflicted
+++ resolved
@@ -6,10 +6,6 @@
     path("api/v1/", include([
         path("auth/", include("users.urls.auth")),
         path("users/", include("users.urls.users")),
-<<<<<<< HEAD
-        path("posts/", include("content.urls.posts")),
-=======
         path("academic/", include("academic.urls")),
->>>>>>> 3cde9f53
     ])),
 ]